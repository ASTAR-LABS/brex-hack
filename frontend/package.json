{
  "name": "frontend",
  "version": "0.1.0",
  "private": true,
  "scripts": {
    "dev": "next dev --turbopack",
    "build": "next build --turbopack",
    "start": "next start",
    "lint": "eslint"
  },
  "dependencies": {
<<<<<<< HEAD
    "@radix-ui/react-dialog": "^1.1.15",
    "@radix-ui/react-slot": "^1.2.3",
    "@radix-ui/react-switch": "^1.2.6",
=======
    "@tanstack/react-query": "^5.85.5",
    "@tanstack/react-query-devtools": "^5.85.5",
>>>>>>> 42542b45
    "class-variance-authority": "^0.7.1",
    "clsx": "^2.1.1",
    "lucide-react": "^0.541.0",
    "next": "15.5.0",
    "react": "19.1.0",
    "react-dom": "19.1.0",
    "tailwind-merge": "^3.3.1"
  },
  "devDependencies": {
    "@eslint/eslintrc": "^3",
    "@tailwindcss/postcss": "^4",
    "@types/node": "^20",
    "@types/react": "^19",
    "@types/react-dom": "^19",
    "eslint": "^9",
    "eslint-config-next": "15.5.0",
    "tailwindcss": "^4",
    "tw-animate-css": "^1.3.7",
    "typescript": "^5"
  }
}<|MERGE_RESOLUTION|>--- conflicted
+++ resolved
@@ -9,14 +9,11 @@
     "lint": "eslint"
   },
   "dependencies": {
-<<<<<<< HEAD
     "@radix-ui/react-dialog": "^1.1.15",
     "@radix-ui/react-slot": "^1.2.3",
     "@radix-ui/react-switch": "^1.2.6",
-=======
     "@tanstack/react-query": "^5.85.5",
     "@tanstack/react-query-devtools": "^5.85.5",
->>>>>>> 42542b45
     "class-variance-authority": "^0.7.1",
     "clsx": "^2.1.1",
     "lucide-react": "^0.541.0",

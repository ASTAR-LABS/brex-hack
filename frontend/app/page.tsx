"use client";

<<<<<<< HEAD
import { useState, useRef } from "react";
import { Mic, MicOff } from "lucide-react";
import { IntegrationsModal } from "@/components/IntegrationsModal";
=======
import { useTranscription } from "@/hooks/use-transcription";
import { ConnectionStatus } from "@/components/connection-status";
import { SessionInfo } from "@/components/session-info";
import { RecordingTitle } from "@/components/recording-title";
import { WaveformVisualizer } from "@/components/waveform-visualizer";
import { RecordButton } from "@/components/record-button";
import { TranscriptionDisplay } from "@/components/transcription-display";
>>>>>>> 42542b45

export default function Home() {
  const {
    isRecording,
    transcription,
    connectionStatus,
    session,
    waveformData,
    startRecording,
    stopRecording,
    clearTranscription,
    isConnecting,
  } = useTranscription({
    onTranscription: (text) => {
      console.log("New transcription:", text);
    },
    onSessionStart: (sessionId) => {
      console.log("Session started:", sessionId);
    },
    onError: (error) => {
      console.error("Transcription error:", error);
    },
  });

  const toggleRecording = () => {
    if (isRecording) {
      stopRecording();
    } else {
      startRecording();
    }
  };

  return (
    <div className="min-h-screen bg-black text-white flex flex-col items-center justify-center p-8">
<<<<<<< HEAD
      <IntegrationsModal />
      {/* Title when not recording */}
      {!isRecording && transcription.length === 0 && (
        <div className="mb-16 text-center animate-fade-in">
          <h1 className="text-3xl text-gray-400 font-light">What would you like to record?</h1>
        </div>
      )}
=======
      {/* Connection Status */}
      <ConnectionStatus status={connectionStatus} />
>>>>>>> 42542b45

      {/* Session Info */}
      <SessionInfo sessionId={session?.id} />

      {/* Title */}
      <RecordingTitle 
        isRecording={isRecording}
        hasTranscription={transcription.length > 0}
        connectionError={connectionStatus === 'error'}
      />

      {/* Transcription Display - Now on top */}
      <TranscriptionDisplay
        transcription={transcription}
        isRecording={isRecording}
        onClear={clearTranscription}
      />

      {/* Record Button - In the middle */}
      <RecordButton
        isRecording={isRecording}
        isConnecting={isConnecting}
        onClick={toggleRecording}
      />

      {/* Waveform Visualization - Now on bottom */}
      <WaveformVisualizer 
        data={waveformData}
        isActive={isRecording}
      />

      <style jsx>{`
        @keyframes fade-in {
          from {
            opacity: 0;
            transform: translateY(10px);
          }
          to {
            opacity: 1;
            transform: translateY(0);
          }
        }
        
        .animate-fade-in {
          animation: fade-in 0.3s ease-out;
        }
      `}</style>
    </div>
  );
}<|MERGE_RESOLUTION|>--- conflicted
+++ resolved
@@ -1,10 +1,5 @@
 "use client";
 
-<<<<<<< HEAD
-import { useState, useRef } from "react";
-import { Mic, MicOff } from "lucide-react";
-import { IntegrationsModal } from "@/components/IntegrationsModal";
-=======
 import { useTranscription } from "@/hooks/use-transcription";
 import { ConnectionStatus } from "@/components/connection-status";
 import { SessionInfo } from "@/components/session-info";
@@ -12,7 +7,7 @@
 import { WaveformVisualizer } from "@/components/waveform-visualizer";
 import { RecordButton } from "@/components/record-button";
 import { TranscriptionDisplay } from "@/components/transcription-display";
->>>>>>> 42542b45
+import { IntegrationsModal } from "@/components/IntegrationsModal";
 
 export default function Home() {
   const {
@@ -47,18 +42,11 @@
 
   return (
     <div className="min-h-screen bg-black text-white flex flex-col items-center justify-center p-8">
-<<<<<<< HEAD
+      {/* Integrations Modal */}
       <IntegrationsModal />
-      {/* Title when not recording */}
-      {!isRecording && transcription.length === 0 && (
-        <div className="mb-16 text-center animate-fade-in">
-          <h1 className="text-3xl text-gray-400 font-light">What would you like to record?</h1>
-        </div>
-      )}
-=======
+      
       {/* Connection Status */}
       <ConnectionStatus status={connectionStatus} />
->>>>>>> 42542b45
 
       {/* Session Info */}
       <SessionInfo sessionId={session?.id} />

from pydantic_settings import BaseSettings
from typing import Optional
import os
from dotenv import load_dotenv

load_dotenv()


class Settings(BaseSettings):
    # API Settings
    app_name: str = "Agent Jam Voice Assistant"
    app_version: str = "1.0.0"
    api_v1_str: str = "/api/v1"

    # Server Settings
    host: str = "0.0.0.0"
    port: int = 8000
    reload: bool = True

    # Azure OpenAI Settings
    azure_openai_api_key: Optional[str] = os.getenv("AZURE_OPENAI_API_KEY")
    azure_openai_endpoint: Optional[str] = os.getenv("AZURE_OPENAI_ENDPOINT")
    azure_openai_api_version: str = os.getenv("AZURE_OPENAI_API_VERSION", "2024-02-01")
    azure_openai_deployment_name: str = os.getenv(
        "AZURE_OPENAI_DEPLOYMENT_NAME", "gpt-4"
    )

    # Whisper Settings
    whisper_model_size: str = "base"
    whisper_device: str = "cpu"
    whisper_compute_type: str = "int8"

    # Audio Processing Settings
    audio_sample_rate: int = 16000
    audio_chunk_duration_ms: int = 30
<<<<<<< HEAD
    audio_buffer_duration_ms: int = 1500  # Reduced from 1500ms for faster response
    vad_aggressiveness: int = 2
    vad_enabled: bool = False  # Disable VAD for immediate processing

    # Session Settings
    session_timeout_minutes: int = 30
    session_persistence_minutes: int = 10  # Keep paused sessions for 10 minutes

=======
    audio_buffer_duration_ms: int = 500  # Reduced from 1500ms for faster response
    vad_aggressiveness: int = 2
    vad_enabled: bool = False  # Disable VAD for immediate processing
    
    # Session Settings
    session_timeout_minutes: int = 30
    session_persistence_minutes: int = 10  # Keep paused sessions for 10 minutes
    
    # Cerebras Settings
    cerebras_api_key: Optional[str] = os.getenv("CEREBRAS_API_KEY")
    cerebras_model: str = "gpt-oss-120b"
    cerebras_temperature: float = 0.7
    cerebras_max_tokens: int = 1024
    
    # GitHub Integration
    github_token: Optional[str] = os.getenv("GITHUB_TOKEN")
    github_owner: Optional[str] = os.getenv("GITHUB_OWNER")
    github_repo: Optional[str] = os.getenv("GITHUB_REPO")
    
>>>>>>> 87ecae04
    # CORS Settings
    cors_origins: list = ["*"]
    cors_allow_credentials: bool = True
    cors_allow_methods: list = ["*"]
    cors_allow_headers: list = ["*"]

    class Config:
        env_file = ".env"
        case_sensitive = False


settings = Settings()<|MERGE_RESOLUTION|>--- conflicted
+++ resolved
@@ -33,8 +33,7 @@
     # Audio Processing Settings
     audio_sample_rate: int = 16000
     audio_chunk_duration_ms: int = 30
-<<<<<<< HEAD
-    audio_buffer_duration_ms: int = 1500  # Reduced from 1500ms for faster response
+    audio_buffer_duration_ms: int = 1000  # Reduced from 1500ms for faster response
     vad_aggressiveness: int = 2
     vad_enabled: bool = False  # Disable VAD for immediate processing
 
@@ -42,27 +41,17 @@
     session_timeout_minutes: int = 30
     session_persistence_minutes: int = 10  # Keep paused sessions for 10 minutes
 
-=======
-    audio_buffer_duration_ms: int = 500  # Reduced from 1500ms for faster response
-    vad_aggressiveness: int = 2
-    vad_enabled: bool = False  # Disable VAD for immediate processing
-    
-    # Session Settings
-    session_timeout_minutes: int = 30
-    session_persistence_minutes: int = 10  # Keep paused sessions for 10 minutes
-    
     # Cerebras Settings
     cerebras_api_key: Optional[str] = os.getenv("CEREBRAS_API_KEY")
     cerebras_model: str = "gpt-oss-120b"
     cerebras_temperature: float = 0.7
     cerebras_max_tokens: int = 1024
-    
+
     # GitHub Integration
     github_token: Optional[str] = os.getenv("GITHUB_TOKEN")
     github_owner: Optional[str] = os.getenv("GITHUB_OWNER")
     github_repo: Optional[str] = os.getenv("GITHUB_REPO")
-    
->>>>>>> 87ecae04
+
     # CORS Settings
     cors_origins: list = ["*"]
     cors_allow_credentials: bool = True

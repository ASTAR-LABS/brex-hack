from fastapi import WebSocket, WebSocketDisconnect
from fastapi.websockets import WebSocketState
from app.services.session_service import SessionManager
from app.services.audio_service import AudioProcessor
from app.clients.whisper_client import WhisperClient
from app.services.action_extraction_service import ActionExtractionService
from app.integrations.github_integration import GitHubIntegration
from app.core.database import get_db, IntegrationCredentials
from sqlalchemy import select
from sqlalchemy.ext.asyncio import AsyncSession
import json
import asyncio
import logging
from datetime import datetime
from typing import Optional

logger = logging.getLogger(__name__)


class WebSocketService:
    def __init__(self):
        from app.core.config import settings
        self.session_manager = SessionManager()
        self.whisper_client = WhisperClient(model_size=settings.whisper_model_size)
        self.action_service = ActionExtractionService()
    async def start(self):
        await self.session_manager.start()

    async def stop(self):
        await self.session_manager.stop()

    async def handle_audio_connection(self, websocket: WebSocket):
        await websocket.accept()

        metadata = {
            "user_agent": websocket.headers.get("user-agent", ""),
            "origin": websocket.headers.get("origin", ""),
        }
        
        # Wait for initial message with optional session_id and session_token
        session = None
        is_resumed = False
        session_token = None
        try:
            first_message = await asyncio.wait_for(websocket.receive(), timeout=5.0)
            if "text" in first_message:
                data = json.loads(first_message["text"])
                if data.get("type") == "init":
                    session_id = data.get("session_id")
                    session_token = data.get("session_token")
                    session, is_resumed = self.session_manager.create_or_resume_session(
                        websocket, session_id, metadata
                    )
                    if session_token:
                        session.metadata["session_token"] = session_token
        except asyncio.TimeoutError:
            # No init message received, create new session
            session = self.session_manager.create_session(websocket, metadata)
        except Exception as e:
            logger.warning(f"Error processing init message: {e}")
            session = self.session_manager.create_session(websocket, metadata)

        if not session:
            session = self.session_manager.create_session(websocket, metadata)

        from app.core.config import settings

        audio_processor = AudioProcessor(
            sample_rate=settings.audio_sample_rate,
            chunk_duration_ms=settings.audio_chunk_duration_ms,
            buffer_duration_ms=settings.audio_buffer_duration_ms,
            vad_aggressiveness=settings.vad_aggressiveness,
            vad_enabled=settings.vad_enabled,
        )

        await websocket.send_json(
            {
                "type": "session_started" if not is_resumed else "session_resumed",
                "session_id": session.session_id,
                "timestamp": datetime.now().isoformat(),
                "is_resumed": is_resumed,
                "transcript": session.full_transcript if is_resumed else [],
            }
        )

        try:
            while True:
                message = await websocket.receive()

                if "text" in message:
                    data = json.loads(message["text"])
                    should_stop = await self._handle_control_message(session, data)
                    if should_stop:
                        break  # Exit the loop to end the session

                elif "bytes" in message:
                    audio_chunk = message["bytes"]
                    session.audio_buffer.extend(audio_chunk)

                    audio_to_process = audio_processor.add_audio_chunk(audio_chunk)

                    if audio_to_process:
                        # Pass session-specific context and get updated context back
                        text, is_final, updated_context = (
                            await self.whisper_client.transcribe_stream(
                                audio_to_process,
                                sample_rate=16000,
                                language="en",
                                context_words=session.word_history,
                            )
                        )
<<<<<<< HEAD
                        print(session.word_history)
=======
                        
>>>>>>> de5f6975
                        # Update session's context with the new words
                        if is_final and updated_context:
                            session.word_history = updated_context

                        if text:
                            session.add_to_transcript(text, is_final)

                            response = {
                                "type": "transcription",
                                "text": text,
                                "is_final": is_final,
                                "session_id": session.session_id,
                                "timestamp": datetime.now().isoformat(),
                                "full_transcript": session.get_full_text(),
                            }

                            await websocket.send_json(response)

                            if is_final:
                                await websocket.send_json({
                                    "type": "sentence_complete",
                                    "sentence": text,
                                    "total_sentences": len(session.full_transcript),
                                    "timestamp": datetime.now().isoformat()
                                })
                                
                                # Extract and execute actions from the final text
                                await self._extract_and_execute_actions(text, session, websocket)
                    session.update_activity()

        except WebSocketDisconnect:
            logger.info(f"WebSocket disconnected for session {session.session_id}")
        except Exception as e:
            logger.error(f"Error in WebSocket handler: {e}")
            # Only try to send error if websocket is still open
            try:
                if websocket.client_state == WebSocketState.CONNECTED:
                    await websocket.send_json(
                        {
                            "type": "error",
                            "message": str(e),
                            "timestamp": datetime.now().isoformat(),
                        }
                    )
            except Exception as send_error:
                logger.debug(f"Could not send error message: {send_error}")
        finally:
            transcript = session.get_full_text()
            if transcript:
                logger.info(f"Session {session.session_id} transcript: {transcript}")

            # Pause session instead of removing it (will be auto-cleaned after persistence timeout)
            self.session_manager.pause_session(session.session_id)

            try:
                await websocket.close()
            except Exception as send_error:
                logger.debug(f"Could not send error message: {send_error}")

    async def _handle_control_message(self, session, data: dict):
        command = data.get("command")

        if command == "stop_recording":
            logger.info(f"Pausing session {session.session_id}")
            await session.websocket.send_json(
                {
                    "type": "session_paused",
                    "session_id": session.session_id,
                    "timestamp": datetime.now().isoformat(),
                    "final_transcript": session.get_full_text(),
                    "can_resume": True,
                    "resume_timeout_minutes": 10,
                }
            )
            return True  # Signal to pause the session

        elif command == "get_transcript":
            await session.websocket.send_json(
                {
                    "type": "transcript",
                    "full_transcript": session.full_transcript,
                    "current_buffer": session.current_buffer,
                    "timestamp": datetime.now().isoformat(),
                }
            )

        elif command == "clear_transcript":
            session.full_transcript.clear()
            session.current_buffer = ""
            await session.websocket.send_json(
                {"type": "transcript_cleared", "timestamp": datetime.now().isoformat()}
            )

        elif command == "get_session_info":
            await session.websocket.send_json({
                "type": "session_info",
                "data": session.to_dict()
            })
        
        return False  # Don't stop the session for other commands
    
    async def _extract_and_execute_actions(self, text: str, session, websocket: WebSocket):
        """Extract actions from text and execute high-confidence GitHub actions"""
        try:
            # Extract actions from the text
            result = await self.action_service.extract_actions(text)
            
            if "error" in result:
                logger.error(f"Action extraction error: {result['error']}")
                return
            
            actions = result.get("actions", [])
            
            # Notify about extracted actions
            if actions:
                await websocket.send_json({
                    "type": "actions_extracted",
                    "actions": actions,
                    "timestamp": datetime.now().isoformat()
                })
            
            # Execute high-confidence GitHub actions
            for action in actions:
                if action["type"] == "github_action" and action["confidence"] > 0.8:
                    await self._execute_github_action(action, session, websocket)
                    
        except Exception as e:
            logger.error(f"Error extracting/executing actions: {e}")
    
    async def _execute_github_action(self, action: dict, session, websocket: WebSocket):
        """Execute a GitHub action using stored credentials"""
        try:
            session_token = session.metadata.get("session_token")
            
            if not session_token:
                await websocket.send_json({
                    "type": "action_error",
                    "message": "No GitHub credentials configured. Please connect GitHub in settings.",
                    "timestamp": datetime.now().isoformat()
                })
                return
            
            # Get credentials from database
            from app.core.database import async_session_factory
            async with async_session_factory() as db:
                result = await db.execute(
                    select(IntegrationCredentials).where(
                        IntegrationCredentials.session_token == session_token
                    )
                )
                creds = result.scalar_one_or_none()
                
                if not creds or not creds.github_token:
                    await websocket.send_json({
                        "type": "action_error",
                        "message": "GitHub credentials not found. Please reconnect GitHub.",
                        "timestamp": datetime.now().isoformat()
                    })
                    return
                
                # Initialize GitHub integration
                github = GitHubIntegration(
                    token=creds.github_token,
                    owner=creds.github_owner,
                    repo=creds.github_repo
                )
                
                # Parse the action description to determine what to do
                description = action["description"].lower()
                
                if "issue" in description:
                    # Extract title from description
                    title = action["description"]
                    if "create" in description:
                        title = title.replace("create", "").replace("issue", "").strip()
                        title = title.replace("a ", "").replace("an ", "").strip()
                        title = title.replace("about", "-").replace("for", "-").strip()
                        title = title.strip("- ").capitalize()
                    
                    if not title:
                        title = "New Issue"
                    
                    # Create the issue
                    result = await github.create_issue(
                        title=title,
                        body=f"Created via voice command: {action['description']}\n\n---\n*Generated by Ultrathink*"
                    )
                    
                    if "error" not in result:
                        await websocket.send_json({
                            "type": "action_executed",
                            "action": "github_issue_created",
                            "result": {
                                "issue_number": result.get("number"),
                                "issue_url": result.get("html_url"),
                                "title": result.get("title")
                            },
                            "timestamp": datetime.now().isoformat()
                        })
                        logger.info(f"Created GitHub issue #{result.get('number')}: {result.get('title')}")
                    else:
                        await websocket.send_json({
                            "type": "action_error",
                            "message": f"Failed to create issue: {result['error']}",
                            "timestamp": datetime.now().isoformat()
                        })
                
                elif "pr" in description or "pull request" in description:
                    # Handle PR comments
                    pr_number = 1  # Default PR number, could extract from description
                    
                    result = await github.create_pr_comment(
                        pr_number=pr_number,
                        body=action["description"]
                    )
                    
                    if "error" not in result:
                        await websocket.send_json({
                            "type": "action_executed",
                            "action": "github_pr_comment_created",
                            "result": {
                                "pr_number": pr_number,
                                "comment_url": result.get("html_url")
                            },
                            "timestamp": datetime.now().isoformat()
                        })
                    else:
                        await websocket.send_json({
                            "type": "action_error",
                            "message": f"Failed to create PR comment: {result['error']}",
                            "timestamp": datetime.now().isoformat()
                        })
                
        except Exception as e:
            logger.error(f"Error executing GitHub action: {e}")
            await websocket.send_json({
                "type": "action_error",
                "message": f"Failed to execute action: {str(e)}",
                "timestamp": datetime.now().isoformat()
            })<|MERGE_RESOLUTION|>--- conflicted
+++ resolved
@@ -109,11 +109,7 @@
                                 context_words=session.word_history,
                             )
                         )
-<<<<<<< HEAD
-                        print(session.word_history)
-=======
                         
->>>>>>> de5f6975
                         # Update session's context with the new words
                         if is_final and updated_context:
                             session.word_history = updated_context
